--- conflicted
+++ resolved
@@ -31,12 +31,6 @@
 
         info!("attempting to install toolchain {}", toolchain);
 
-<<<<<<< HEAD
-        let result = Command::new("rustup")
-            .args(&["install", &*toolchain.to_string()]).output()?;
-        info!("finished running rustup");
-        if !result.status.success()
-=======
         if !project
             .exec_with(|exec| {
                 exec.exec("rustup")
@@ -45,7 +39,6 @@
             })?
             .wait()?
             .success()
->>>>>>> c627e693
         {
             warn!("bad result gotten");
             return Err(BuildException::custom("rustup install failed").into());
