<<<<<<< HEAD
//! Sources
pub mod crate_registry;
pub mod local;
=======
//! Provides default sources

pub mod git;
pub mod server;
>>>>>>> 1b9bed26
<|MERGE_RESOLUTION|>--- conflicted
+++ resolved
@@ -1,10 +1,4 @@
-<<<<<<< HEAD
-//! Sources
-pub mod crate_registry;
-pub mod local;
-=======
 //! Provides default sources
 
 pub mod git;
-pub mod server;
->>>>>>> 1b9bed26
+pub mod server;