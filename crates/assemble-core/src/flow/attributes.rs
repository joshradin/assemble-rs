--- conflicted
+++ resolved
@@ -301,7 +301,7 @@
 #[macro_export]
 macro_rules! named_attribute {
     ($attribute_type:ident, $make:expr, $name:ident) => {
-        const $name: once_cell::sync::Lazy<Named<$attribute_type>> =
+        static $name: once_cell::sync::Lazy<Named<$attribute_type>> =
             once_cell::sync::Lazy::new(|| Named::new(stringify!($name), ($make)));
     };
     ($attribute_type:ident, $name:ident) => {
@@ -336,15 +336,8 @@
 
     impl Attribute for Usage {}
 
-<<<<<<< HEAD
     named_attribute!(Usage, CLASSES);
     named_attribute!(Usage, JAR);
-=======
-    impl Usage {
-        named_attribute!(CLASSES);
-        named_attribute!(JAR);
-    }
->>>>>>> 15dc0898
 
     #[test]
     fn java_style_resolution() {
@@ -355,22 +348,22 @@
 
         compatibility.disambiguation_mut().add(Equality);
 
-        let classes = &*Usage::CLASSES;
-        let jar = &*Usage::JAR;
+        let classes = &*CLASSES;
+        let jar = &*JAR;
         let compat = compatibility.find_match(classes, [jar]);
         assert!(compat.is_some());
         let compat = compat.unwrap();
-        assert_eq!(compat, &*Usage::JAR);
+        assert_eq!(compat, &*JAR);
 
         let compat = compatibility.find_match(classes, [jar, classes]);
         assert!(compat.is_some());
         let compat = compat.unwrap();
-        assert_eq!(compat, &*Usage::CLASSES);
+        assert_eq!(compat, &*CLASSES);
 
         let compat = compatibility.find_match(jar, [jar, classes]);
         assert!(compat.is_some());
         let compat = compat.unwrap();
-        assert_eq!(compat, &*Usage::JAR);
+        assert_eq!(compat, &*JAR);
 
         let compat = compatibility.find_match(jar, [classes]);
         assert!(compat.is_none());
