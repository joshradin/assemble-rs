--- conflicted
+++ resolved
@@ -1,10 +1,6 @@
 /// Defines types of file collections and the FileCollection trait
 use std::collections::HashSet;
-<<<<<<< HEAD
-use std::env::{join_paths, JoinPathsError};
-=======
 use std::env::JoinPathsError;
->>>>>>> 1b9bed26
 use std::ffi::OsString;
 use std::fmt::{Debug, Formatter};
 use std::fs::DirEntry;
@@ -21,12 +17,6 @@
 use crate::utilities::{AndSpec, Spec, True};
 use crate::Project;
 use itertools::Itertools;
-<<<<<<< HEAD
-use crate::file_collection::fileset::FileSet;
-
-pub mod configuration;
-pub mod fileset;
-=======
 use crate::properties::{Prop, Provides};
 
 /// A file set is a collection of files. File collections are intended to be live.
@@ -81,29 +71,14 @@
     {
         self.built_by.add(b);
     }
->>>>>>> 1b9bed26
-
-/// A collection of files.
-pub trait FileCollection : Send + Sync + Buildable {
-    /// Gets a set of files that make up this file collection
-    fn files(&self) -> HashSet<PathBuf>;
-
-<<<<<<< HEAD
-    /// Gets whether this file collection contains any files
-    fn is_empty(&self) -> bool {
-        self.files().is_empty()
-    }
-
-    /// Create a PATH based on the files in this collection
-    fn as_path(&self) -> Result<OsString, JoinPathsError> {
-        join_paths(self.files())
-    }
-}
-#[derive(Clone)]
-pub enum Component {
-    Path(PathBuf),
-    Collection(FileSet),
-=======
+
+    pub fn join(self, other: Self) -> Self {
+        Self {
+            components: vec![Component::Collection(self), Component::Collection(other)],
+            ..Default::default()
+        }
+    }
+
     pub fn insert<T: Into<FileSet>>(&mut self, fileset: T) {
         *self += fileset;
     }
@@ -195,7 +170,6 @@
     Path(PathBuf),
     Collection(FileSet),
     Provider(Prop<FileSet>)
->>>>>>> 1b9bed26
 }
 
 impl Component {
@@ -296,10 +270,7 @@
     }
 }
 
-<<<<<<< HEAD
-=======
 impl<'files> FusedIterator for FileIterator<'files> {}
->>>>>>> 1b9bed26
 
 pub trait FileFilter: Spec<Path> + Send + Sync {}
 
@@ -311,4 +282,4 @@
     fn accept(&self, value: &Path) -> bool {
         self.matches_path(value)
     }
-}
+}