--- conflicted
+++ resolved
@@ -169,11 +169,7 @@
     /// Get the level filter from this args
     fn config_from_settings(&self) -> (LevelFilter, OutputType) {
         let level = self.log_level_filter();
-<<<<<<< HEAD
-        let mut output_type = if self.error || self.warn || self.info || self.debug || !self.trace {
-=======
         let mut output_type = if self.error {
->>>>>>> 15dc0898
             OutputType::Basic
         } else if self.warn {
             OutputType::Basic
@@ -511,11 +507,7 @@
 
 fn start_central_logger(rich: bool) -> (Sender<LoggingCommand>, JoinHandle<()>) {
     let (send, recv) = channel();
-<<<<<<< HEAD
     let _ = LOG_COMMAND_SENDER.set(Arc::new(Mutex::new(send.clone())));
-=======
-    LOG_COMMAND_SENDER.set(Arc::new(Mutex::new(send.clone())));
->>>>>>> 15dc0898
     let handle = thread::spawn(move || {
         let mut central_logger = CentralLoggerOutput::new();
         loop {
